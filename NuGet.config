--- conflicted
+++ resolved
@@ -6,11 +6,6 @@
     <!--  Begin: Package sources from dotnet-razor-tooling -->
     <add key="darc-int-dotnet-razor-tooling-65c8532" value="https://pkgs.dev.azure.com/dnceng/_packaging/darc-int-dotnet-razor-tooling-65c8532d/nuget/v3/index.json" />
     <!--  End: Package sources from dotnet-razor-tooling -->
-<<<<<<< HEAD
-    <!--  Begin: Package sources from dotnet-aspnetcore-tooling -->
-    <!--  End: Package sources from dotnet-aspnetcore-tooling -->
-=======
->>>>>>> 64e134e8
     <!--  Begin: Package sources from dotnet-corefx -->
     <!--  End: Package sources from dotnet-corefx -->
     <!--  Begin: Package sources from dotnet-core-setup -->
@@ -37,11 +32,6 @@
     <!--  Begin: Package sources from dotnet-extensions -->
     <add key="darc-int-dotnet-extensions-d8690e6" value="true" />
     <!--  End: Package sources from dotnet-extensions -->
-<<<<<<< HEAD
-    <!--  Begin: Package sources from dotnet-aspnetcore-tooling -->
-    <!--  End: Package sources from dotnet-aspnetcore-tooling -->
-=======
->>>>>>> 64e134e8
     <!--  Begin: Package sources from dotnet-efcore -->
     <add key="darc-int-dotnet-efcore-5407d86" value="true" />
     <!--  End: Package sources from dotnet-efcore -->
